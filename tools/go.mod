module github.com/percona/telemetry-agent/tools

go 1.22.7

require (
	github.com/golangci/golangci-lint v1.58.2
	github.com/quasilyte/go-consistent v0.6.1
<<<<<<< HEAD
	github.com/reviewdog/reviewdog v0.18.1
	golang.org/x/tools v0.24.0
	mvdan.cc/gofumpt v0.7.0
=======
	github.com/reviewdog/reviewdog v0.20.2
	golang.org/x/tools v0.25.0
	mvdan.cc/gofumpt v0.6.0
>>>>>>> 93d9bb93
)

require (
	4d63.com/gocheckcompilerdirectives v1.2.1 // indirect
	4d63.com/gochecknoglobals v0.2.1 // indirect
	code.gitea.io/sdk/gitea v0.19.0 // indirect
	github.com/4meepo/tagalign v1.3.4 // indirect
	github.com/Abirdcfly/dupword v0.0.14 // indirect
	github.com/Antonboom/errname v0.1.13 // indirect
	github.com/Antonboom/nilnil v0.1.9 // indirect
	github.com/Antonboom/testifylint v1.2.0 // indirect
	github.com/BurntSushi/toml v1.3.2 // indirect
	github.com/Crocmagnon/fatcontext v0.2.2 // indirect
	github.com/Djarvur/go-err113 v0.0.0-20210108212216-aea10b59be24 // indirect
	github.com/GaijinEntertainment/go-exhaustruct/v3 v3.2.0 // indirect
	github.com/Masterminds/semver/v3 v3.2.1 // indirect
	github.com/OpenPeeDeeP/depguard/v2 v2.2.0 // indirect
	github.com/alecthomas/go-check-sumtype v0.1.4 // indirect
	github.com/alexkohler/nakedret/v2 v2.0.4 // indirect
	github.com/alexkohler/prealloc v1.0.0 // indirect
	github.com/alingse/asasalint v0.0.11 // indirect
	github.com/ashanbrown/forbidigo v1.6.0 // indirect
	github.com/ashanbrown/makezero v1.1.1 // indirect
	github.com/beorn7/perks v1.0.1 // indirect
	github.com/bkielbasa/cyclop v1.2.1 // indirect
	github.com/blizzy78/varnamelen v0.8.0 // indirect
	github.com/bombsimon/wsl/v4 v4.2.1 // indirect
	github.com/breml/bidichk v0.2.7 // indirect
	github.com/breml/errchkjson v0.3.6 // indirect
	github.com/butuzov/ireturn v0.3.0 // indirect
	github.com/butuzov/mirror v1.2.0 // indirect
	github.com/catenacyber/perfsprint v0.7.1 // indirect
	github.com/ccojocar/zxcvbn-go v1.0.2 // indirect
	github.com/cespare/xxhash/v2 v2.3.0 // indirect
	github.com/charithe/durationcheck v0.0.10 // indirect
	github.com/chavacava/garif v0.1.0 // indirect
	github.com/ckaznocha/intrange v0.1.2 // indirect
	github.com/curioswitch/go-reassign v0.2.0 // indirect
	github.com/daixiang0/gci v0.13.4 // indirect
	github.com/davecgh/go-spew v1.1.1 // indirect
	github.com/davidmz/go-pageant v1.0.2 // indirect
	github.com/denis-tingaikin/go-header v0.5.0 // indirect
	github.com/ettle/strcase v0.2.0 // indirect
	github.com/fatih/color v1.17.0 // indirect
	github.com/fatih/structtag v1.2.0 // indirect
	github.com/firefart/nonamedreturns v1.0.5 // indirect
	github.com/fsnotify/fsnotify v1.6.0 // indirect
	github.com/fzipp/gocyclo v0.6.0 // indirect
	github.com/ghostiam/protogetter v0.3.6 // indirect
	github.com/go-critic/go-critic v0.11.3 // indirect
	github.com/go-fed/httpsig v1.1.0 // indirect
	github.com/go-toolsmith/astcast v1.1.0 // indirect
	github.com/go-toolsmith/astcopy v1.1.0 // indirect
	github.com/go-toolsmith/astequal v1.2.0 // indirect
	github.com/go-toolsmith/astfmt v1.1.0 // indirect
	github.com/go-toolsmith/astinfo v1.1.0 // indirect
	github.com/go-toolsmith/astp v1.1.0 // indirect
	github.com/go-toolsmith/pkgload v1.2.2 // indirect
	github.com/go-toolsmith/strparse v1.1.0 // indirect
	github.com/go-toolsmith/typep v1.1.0 // indirect
	github.com/go-viper/mapstructure/v2 v2.0.0-alpha.1 // indirect
	github.com/go-xmlfmt/xmlfmt v1.1.2 // indirect
	github.com/gobwas/glob v0.2.3 // indirect
	github.com/gofrs/flock v0.8.1 // indirect
	github.com/golang/protobuf v1.5.4 // indirect
	github.com/golangci/dupl v0.0.0-20180902072040-3e9179ac440a // indirect
	github.com/golangci/gofmt v0.0.0-20231018234816-f50ced29576e // indirect
	github.com/golangci/misspell v0.5.1 // indirect
	github.com/golangci/modinfo v0.3.4 // indirect
	github.com/golangci/plugin-module-register v0.1.1 // indirect
	github.com/golangci/revgrep v0.5.3 // indirect
	github.com/golangci/unconvert v0.0.0-20240309020433-c5143eacb3ed // indirect
	github.com/google/go-cmp v0.6.0 // indirect
	github.com/google/go-github/v64 v64.0.0 // indirect
	github.com/google/go-querystring v1.1.0 // indirect
	github.com/gordonklaus/ineffassign v0.1.0 // indirect
	github.com/gostaticanalysis/analysisutil v0.7.1 // indirect
	github.com/gostaticanalysis/comment v1.4.2 // indirect
	github.com/gostaticanalysis/forcetypeassert v0.1.0 // indirect
	github.com/gostaticanalysis/nilerr v0.1.1 // indirect
	github.com/hashicorp/go-cleanhttp v0.5.2 // indirect
	github.com/hashicorp/go-retryablehttp v0.7.7 // indirect
	github.com/hashicorp/go-version v1.6.0 // indirect
	github.com/hashicorp/hcl v1.0.0 // indirect
	github.com/haya14busa/go-actions-toolkit v0.0.0-20200105081403-ca0307860f01 // indirect
	github.com/haya14busa/go-sarif v0.0.0-20240630170108-a3ba8d79599f // indirect
	github.com/hexops/gotextdiff v1.0.3 // indirect
	github.com/inconshreveable/mousetrap v1.1.0 // indirect
	github.com/jgautheron/goconst v1.7.1 // indirect
	github.com/jingyugao/rowserrcheck v1.1.1 // indirect
	github.com/jirfag/go-printf-func-name v0.0.0-20200119135958-7558a9eaa5af // indirect
	github.com/jjti/go-spancheck v0.6.1 // indirect
	github.com/julz/importas v0.1.0 // indirect
	github.com/karamaru-alpha/copyloopvar v1.1.0 // indirect
	github.com/kisielk/errcheck v1.7.0 // indirect
	github.com/kisielk/gotool v1.0.0 // indirect
	github.com/kkHAIKE/contextcheck v1.1.5 // indirect
	github.com/kulti/thelper v0.6.3 // indirect
	github.com/kunwardeep/paralleltest v1.0.10 // indirect
	github.com/kyoh86/exportloopref v0.1.11 // indirect
	github.com/lasiar/canonicalheader v1.1.1 // indirect
	github.com/ldez/gomoddirectives v0.2.4 // indirect
	github.com/ldez/tagliatelle v0.5.0 // indirect
	github.com/leonklingele/grouper v1.1.2 // indirect
	github.com/lufeee/execinquery v1.2.1 // indirect
	github.com/macabu/inamedparam v0.1.3 // indirect
	github.com/magiconair/properties v1.8.7 // indirect
	github.com/maratori/testableexamples v1.0.0 // indirect
	github.com/maratori/testpackage v1.1.1 // indirect
	github.com/matoous/godox v0.0.0-20230222163458-006bad1f9d26 // indirect
	github.com/mattn/go-colorable v0.1.13 // indirect
	github.com/mattn/go-isatty v0.0.20 // indirect
	github.com/mattn/go-runewidth v0.0.14 // indirect
	github.com/mattn/go-shellwords v1.0.12 // indirect
	github.com/matttproud/golang_protobuf_extensions v1.0.4 // indirect
	github.com/mgechev/revive v1.3.7 // indirect
	github.com/mitchellh/go-homedir v1.1.0 // indirect
	github.com/mitchellh/mapstructure v1.5.0 // indirect
	github.com/moricho/tparallel v0.3.1 // indirect
	github.com/nakabonne/nestif v0.3.1 // indirect
	github.com/nishanths/exhaustive v0.12.0 // indirect
	github.com/nishanths/predeclared v0.2.2 // indirect
	github.com/nunnatsa/ginkgolinter v0.16.2 // indirect
	github.com/olekukonko/tablewriter v0.0.5 // indirect
	github.com/pelletier/go-toml/v2 v2.2.2 // indirect
	github.com/pmezard/go-difflib v1.0.0 // indirect
	github.com/polyfloyd/go-errorlint v1.5.1 // indirect
	github.com/prometheus/client_golang v1.15.1 // indirect
	github.com/prometheus/client_model v0.4.0 // indirect
	github.com/prometheus/common v0.43.0 // indirect
	github.com/prometheus/procfs v0.9.0 // indirect
	github.com/quasilyte/go-ruleguard v0.4.2 // indirect
	github.com/quasilyte/go-ruleguard/dsl v0.3.22 // indirect
	github.com/quasilyte/gogrep v0.5.0 // indirect
	github.com/quasilyte/regex/syntax v0.0.0-20210819130434-b3f0c404a727 // indirect
	github.com/quasilyte/stdinfo v0.0.0-20220114132959-f7386bf02567 // indirect
	github.com/reva2/bitbucket-insights-api v1.0.0 // indirect
	github.com/reviewdog/errorformat v0.0.0-20240608101709-1d3280ed6bd4 // indirect
	github.com/reviewdog/go-bitbucket v0.0.0-20201024094602-708c3f6a7de0 // indirect
	github.com/rivo/uniseg v0.4.4 // indirect
	github.com/ryancurrah/gomodguard v1.3.2 // indirect
	github.com/ryanrolds/sqlclosecheck v0.5.1 // indirect
	github.com/sanposhiho/wastedassign/v2 v2.0.7 // indirect
	github.com/santhosh-tekuri/jsonschema/v5 v5.3.1 // indirect
	github.com/sashamelentyev/interfacebloat v1.1.0 // indirect
	github.com/sashamelentyev/usestdlibvars v1.25.0 // indirect
	github.com/securego/gosec/v2 v2.20.0 // indirect
	github.com/shazow/go-diff v0.0.0-20160112020656-b6b7b6733b8c // indirect
	github.com/sirupsen/logrus v1.9.3 // indirect
	github.com/sivchari/containedctx v1.0.3 // indirect
	github.com/sivchari/tenv v1.7.1 // indirect
	github.com/sonatard/noctx v0.0.2 // indirect
	github.com/sourcegraph/go-diff v0.7.0 // indirect
	github.com/spf13/afero v1.11.0 // indirect
	github.com/spf13/cast v1.5.0 // indirect
	github.com/spf13/cobra v1.7.0 // indirect
	github.com/spf13/jwalterweatherman v1.1.0 // indirect
	github.com/spf13/pflag v1.0.5 // indirect
	github.com/spf13/viper v1.15.0 // indirect
	github.com/ssgreg/nlreturn/v2 v2.2.1 // indirect
	github.com/stbenjam/no-sprintf-host-port v0.1.1 // indirect
	github.com/stretchr/objx v0.5.2 // indirect
	github.com/stretchr/testify v1.9.0 // indirect
	github.com/subosito/gotenv v1.4.2 // indirect
	github.com/t-yuki/gocover-cobertura v0.0.0-20180217150009-aaee18c8195c // indirect
	github.com/tdakkota/asciicheck v0.2.0 // indirect
	github.com/tetafro/godot v1.4.16 // indirect
	github.com/timakin/bodyclose v0.0.0-20230421092635-574207250966 // indirect
	github.com/timonwong/loggercheck v0.9.4 // indirect
	github.com/tomarrell/wrapcheck/v2 v2.8.3 // indirect
	github.com/tommy-muehle/go-mnd/v2 v2.5.1 // indirect
	github.com/ultraware/funlen v0.1.0 // indirect
	github.com/ultraware/whitespace v0.1.1 // indirect
	github.com/uudashr/gocognit v1.1.2 // indirect
	github.com/xanzy/go-gitlab v0.109.0 // indirect
	github.com/xen0n/gosmopolitan v1.2.2 // indirect
	github.com/yagipy/maintidx v1.0.0 // indirect
	github.com/yeya24/promlinter v0.3.0 // indirect
	github.com/ykadowak/zerologlint v0.1.5 // indirect
	gitlab.com/bosi/decorder v0.4.2 // indirect
	go-simpler.org/musttag v0.12.2 // indirect
	go-simpler.org/sloglint v0.6.0 // indirect
	go.uber.org/atomic v1.11.0 // indirect
	go.uber.org/automaxprocs v1.5.3 // indirect
	go.uber.org/multierr v1.11.0 // indirect
	go.uber.org/zap v1.24.0 // indirect
	golang.org/x/build v0.0.0-20240906172953-ad8de1aafeaf // indirect
	golang.org/x/crypto v0.27.0 // indirect
	golang.org/x/exp v0.0.0-20240103183307-be819d1f06fc // indirect
	golang.org/x/exp/typeparams v0.0.0-20240314144324-c7f7c6466f7f // indirect
	golang.org/x/mod v0.21.0 // indirect
	golang.org/x/oauth2 v0.23.0 // indirect
	golang.org/x/sync v0.8.0 // indirect
	golang.org/x/sys v0.25.0 // indirect
	golang.org/x/text v0.18.0 // indirect
	golang.org/x/time v0.6.0 // indirect
	google.golang.org/protobuf v1.34.2 // indirect
	gopkg.in/ini.v1 v1.67.0 // indirect
	gopkg.in/yaml.v2 v2.4.0 // indirect
	gopkg.in/yaml.v3 v3.0.1 // indirect
	honnef.co/go/tools v0.4.7 // indirect
	mvdan.cc/unparam v0.0.0-20240427195214-063aff900ca1 // indirect
)

replace github.com/dgrijalva/jwt-go => github.com/golang-jwt/jwt v3.2.1+incompatible<|MERGE_RESOLUTION|>--- conflicted
+++ resolved
@@ -5,15 +5,9 @@
 require (
 	github.com/golangci/golangci-lint v1.58.2
 	github.com/quasilyte/go-consistent v0.6.1
-<<<<<<< HEAD
-	github.com/reviewdog/reviewdog v0.18.1
-	golang.org/x/tools v0.24.0
-	mvdan.cc/gofumpt v0.7.0
-=======
 	github.com/reviewdog/reviewdog v0.20.2
 	golang.org/x/tools v0.25.0
-	mvdan.cc/gofumpt v0.6.0
->>>>>>> 93d9bb93
+	mvdan.cc/gofumpt v0.7.0
 )
 
 require (
