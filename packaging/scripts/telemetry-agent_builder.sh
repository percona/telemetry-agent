#!/bin/sh

shell_quote_string() {
    echo "$1" | sed -e 's,\([^a-zA-Z0-9/_.=-]\),\\\1,g'
}

usage() {
    cat <<EOF
Usage: $0 [OPTIONS]
    The following options may be given :
        --builddir=DIR      Absolute path to the dir where all actions will be performed
        --get_sources       Source will be downloaded from github
        --build_src_rpm     If it is set - src rpm will be built
        --build_src_deb  If it is set - source deb package will be built
        --build_rpm         If it is set - rpm will be built
        --build_deb         If it is set - deb will be built
        --install_deps      Install build dependencies(root privilages are required)
        --branch            Branch for build
        --repo              Repo for build
        --version           Version to build

        --help) usage ;;
Example $0 --builddir=/tmp/percona-telemetry-agent --get_sources=1 --build_src_rpm=1 --build_rpm=1
EOF
    exit 1
}

append_arg_to_args() {
    args="$args "$(shell_quote_string "$1")
}

parse_arguments() {
    pick_args=
    if test "$1" = PICK-ARGS-FROM-ARGV; then
        pick_args=1
        shift
    fi

    for arg; do
        val=$(echo "$arg" | sed -e 's;^--[^=]*=;;')
        case "$arg" in
        --builddir=*) WORKDIR="$val" ;;
        --build_src_rpm=*) SRPM="$val" ;;
        --build_src_deb=*) SDEB="$val" ;;
        --build_rpm=*) RPM="$val" ;;
        --build_deb=*) DEB="$val" ;;
        --get_sources=*) SOURCE="$val" ;;
        --branch=*) BRANCH="$val" ;;
        --repo=*) REPO="$val" ;;
        --version=*) VERSION="$val" ;;
        --install_deps=*) INSTALL="$val" ;;
        --release=*) RELEASE="$val" ;;
        --help) usage ;;
        *)
            if test -n "$pick_args"; then
                append_arg_to_args "$arg"
            fi
            ;;
        esac
    done
}

check_workdir() {
    if [ "x$WORKDIR" = "x$CURDIR" ]; then
        echo >&2 "Current directory cannot be used for building!"
        exit 1
    else
        if ! test -d "$WORKDIR"; then
            echo >&2 "$WORKDIR is not a directory."
            exit 1
        fi
    fi
    return
}

get_sources() {
    cd "${WORKDIR}"
    if [ "${SOURCE}" = 0 ]; then
        echo "Sources will not be downloaded"
        return 0
    fi
    PRODUCT=percona-telemetry-agent
    PRODUCT_FULL=${PRODUCT}-${VERSION}
    echo "PRODUCT=${PRODUCT}" >percona-telemetry-agent.properties
    echo "BUILD_NUMBER=${BUILD_NUMBER}" >>percona-telemetry-agent.properties
    echo "BUILD_ID=${BUILD_ID}" >>percona-telemetry-agent.properties
    echo "VERSION=${VERSION}" >>percona-telemetry-agent.properties
    echo "BRANCH=${BRANCH}" >>percona-telemetry-agent.properties
    git clone "$REPO" ${PRODUCT}
    retval=$?
    if [ $retval != 0 ]; then
        echo "There were some issues during repo cloning from github. Please retry one more time"
        exit 1
    fi
    cd percona-telemetry-agent
    if [ ! -z "$BRANCH" ]; then
        git reset --hard
        git clean -xdf
        git checkout origin/"$BRANCH"
    fi
    REVISION=$(git rev-parse --short HEAD)
    GITCOMMIT=$(git rev-parse HEAD 2>/dev/null)
    GITBRANCH=$(git rev-parse --abbrev-ref HEAD 2>/dev/null)
    echo "VERSION=${VERSION}" >VERSION
    echo "REVISION=${REVISION}" >>VERSION
    echo "GITCOMMIT=${GITCOMMIT}" >>VERSION
    echo "GITBRANCH=${GITBRANCH}" >>VERSION
    echo "REVISION=${REVISION}" >>${WORKDIR}/percona-telemetry-agent.properties
    rm -fr debian rpm
    echo "percona-telemetry-agent (${VERSION}-${RELEASE}) unstable; urgency=low" >> packaging/debian/changelog
    echo "  * Initial Release." >> packaging/debian/changelog
    echo " -- SurabhiBhat <surabhi.bhat@percona.com> $(date -R)" >> packaging/debian/changelog
    cp packaging/conf/percona-telemetry-agent.logrotate packaging/debian/
    cd ${WORKDIR}

    mv percona-telemetry-agent ${PRODUCT}-${VERSION}
    tar --owner=0 --group=0 -czf ${PRODUCT}-${VERSION}.tar.gz ${PRODUCT}-${VERSION}
    echo "UPLOAD=UPLOAD/experimental/BUILDS/${PRODUCT}/${PRODUCT}-${VERSION}/${BRANCH}/${REVISION}/${BUILD_ID}" >>percona-telemetry-agent.properties
    mkdir $WORKDIR/source_tarball
    mkdir $CURDIR/source_tarball
    cp ${PRODUCT}-${VERSION}.tar.gz $WORKDIR/source_tarball
    cp ${PRODUCT}-${VERSION}.tar.gz $CURDIR/source_tarball
    cd $CURDIR
    rm -rf percona-telemetry-agent
    return
}

get_system() {
    if [ -f /etc/redhat-release ]; then
        RHEL=$(rpm --eval %rhel)
        ARCH=$(echo $(uname -m) | sed -e 's:i686:i386:g')
        OS_NAME="el$RHEL"
        OS="rpm"
    else
        ARCH=$(uname -m)
        OS_NAME="$(lsb_release -sc)"
        OS="deb"
    fi
    return
}

install_golang() {
    if [ x"$ARCH" = "xx86_64" ]; then
      GO_ARCH="amd64"
    elif [ x"$ARCH" = "xaarch64" ]; then
      GO_ARCH="arm64"
    fi
<<<<<<< HEAD
    wget https://golang.org/dl/go1.22.7.linux-${GO_ARCH}.tar.gz -O /tmp/golang1.22.7.tar.gz
    tar --transform=s,go,go1.22.7, -zxf /tmp/golang1.22.7.tar.gz
    rm -rf /usr/local/go*
    mv go1.22.7 /usr/local/
    ln -s /usr/local/go1.22.7 /usr/local/go
=======
    wget https://golang.org/dl/go1.23.3.linux-${GO_ARCH}.tar.gz -O /tmp/golang1.23.3.tar.gz
    tar --transform=s,go,go1.23.3, -zxf /tmp/golang1.23.3.tar.gz
    rm -rf /usr/local/go*
    mv go1.23.3 /usr/local/
    ln -s /usr/local/go1.23.3 /usr/local/go
>>>>>>> 3faaa22b
}

install_deps() {
    if [ $INSTALL = 0 ]; then
        echo "Dependencies will not be installed"
        return
    fi
    if [ ! $(id -u) -eq 0 ]; then
        echo "It is not possible to install dependencies. Please run as root"
        exit 1
    fi
    CURPLACE=$(pwd)

    if [ "x$OS" = "xrpm" ]; then
        RHEL=$(rpm --eval %rhel)
        yum clean all
        yum -y install epel-release git wget
        yum -y install rpm-build make rpmlint rpmdevtools golang
        install_golang
    else
        until apt-get update; do
            sleep 1
            echo "waiting"
        done
        DEBIAN_FRONTEND=noninteractive apt-get -y install lsb-release
        export DEBIAN=$(lsb_release -sc)
        export ARCH=$(echo $(uname -m) | sed -e 's:i686:i386:g')
        INSTALL_LIST="wget devscripts debhelper debconf pkg-config curl make golang git"
        until DEBIAN_FRONTEND=noninteractive apt-get -y install ${INSTALL_LIST}; do
            sleep 1
            echo "waiting"
        done
        install_golang
    fi
    return
}

get_tar() {
    TARBALL=$1
    TARFILE=$(basename $(find $WORKDIR/$TARBALL -name 'percona-telemetry-agent*.tar.gz' | sort | tail -n1))
    if [ -z $TARFILE ]; then
        TARFILE=$(basename $(find $CURDIR/$TARBALL -name 'percona-telemetry-agent*.tar.gz' | sort | tail -n1))
        if [ -z $TARFILE ]; then
            echo "There is no $TARBALL for build"
            exit 1
        else
            cp $CURDIR/$TARBALL/$TARFILE $WORKDIR/$TARFILE
        fi
    else
        cp $WORKDIR/$TARBALL/$TARFILE $WORKDIR/$TARFILE
    fi
    return
}

get_deb_sources() {
    param=$1
    echo $param
    FILE=$(basename $(find $WORKDIR/source_deb -name "percona-telemetry-agent*.$param" | sort | tail -n1))
    if [ -z $FILE ]; then
        FILE=$(basename $(find $CURDIR/source_deb -name "percona-telemetry-agent*.$param" | sort | tail -n1))
        if [ -z $FILE ]; then
            echo "There is no sources for build"
            exit 1
        else
            cp $CURDIR/source_deb/$FILE $WORKDIR/
        fi
    else
        cp $WORKDIR/source_deb/$FILE $WORKDIR/
    fi
    return
}

build_srpm() {
    if [ $SRPM = 0 ]; then
        echo "SRC RPM will not be created"
        return
    fi
    if [ "x$OS" = "xdeb" ]; then
        echo "It is not possible to build src rpm here"
        exit 1
    fi
    cd $WORKDIR
    get_tar "source_tarball"
    rm -fr rpmbuild
    ls | grep -v tar.gz | xargs rm -rf
    TARFILE=$(find . -name 'percona-telemetry-agent*.tar.gz' | sort | tail -n1)
    SRC_DIR=${TARFILE%.tar.gz}
    mkdir -vp rpmbuild/{SOURCES,SPECS,BUILD,SRPMS,RPMS}
    tar vxzf ${WORKDIR}/${TARFILE} --wildcards '*/packaging' --strip=1
    tar vxzf ${WORKDIR}/${TARFILE} --wildcards '*/VERSION' --strip=1
    source VERSION
    #
    sed -e "s:@@VERSION@@:${VERSION}:g" \
        -e "s:@@RELEASE@@:${RELEASE}:g" \
        -e "s:@@REVISION@@:${REVISION}:g" \
        packaging/rpm/telemetry-agent.spec >rpmbuild/SPECS/telemetry-agent.spec
    mv -fv ${TARFILE} ${WORKDIR}/rpmbuild/SOURCES
    rpmbuild -bs --define "_topdir ${WORKDIR}/rpmbuild" --define "version ${VERSION}" --define "dist .generic" rpmbuild/SPECS/telemetry-agent.spec
    mkdir -p ${WORKDIR}/srpm
    mkdir -p ${CURDIR}/srpm
    cp rpmbuild/SRPMS/*.src.rpm ${CURDIR}/srpm
    cp rpmbuild/SRPMS/*.src.rpm ${WORKDIR}/srpm
    return
}

build_rpm() {
    if [ $RPM = 0 ]; then
        echo "RPM will not be created"
        return
    fi
    if [ "x$OS" = "xdeb" ]; then
        echo "It is not possible to build rpm here"
        exit 1
    fi
    SRC_RPM=$(basename $(find $WORKDIR/srpm -name 'percona-telemetry-agent*.src.rpm' | sort | tail -n1))
    if [ -z $SRC_RPM ]; then
        SRC_RPM=$(basename $(find $CURDIR/srpm -name 'percona-telemetry-agent*.src.rpm' | sort | tail -n1))
        if [ -z $SRC_RPM ]; then
            echo "There is no src rpm for build"
            echo "You can create it using key --build_src_rpm=1"
            exit 1
        else
            cp $CURDIR/srpm/$SRC_RPM $WORKDIR
        fi
    else
        cp $WORKDIR/srpm/$SRC_RPM $WORKDIR
    fi
    cd $WORKDIR
    rm -fr rpmbuild
    mkdir -vp rpmbuild/{SOURCES,SPECS,BUILD,SRPMS,RPMS}
    cp $SRC_RPM rpmbuild/SRPMS/

    RHEL=$(rpm --eval %rhel)
    ARCH=$(echo $(uname -m) | sed -e 's:i686:i386:g')

    echo "RHEL=${RHEL}" >>percona-telemetry-agent.properties
    echo "ARCH=${ARCH}" >>percona-telemetry-agent.properties
    [[ ${PATH} == *"/usr/local/go/bin"* && -x /usr/local/go/bin/go ]] || export PATH=/usr/local/go/bin:${PATH}
    export GOROOT="/usr/local/go/"
    export GOPATH=$(pwd)/
    export PATH="/usr/local/go/bin:$PATH:$GOPATH"
    export GOBINPATH="/usr/local/go/bin"
    #fi
    rpmbuild --define "_topdir ${WORKDIR}/rpmbuild" --define "dist .$OS_NAME" --rebuild rpmbuild/SRPMS/$SRC_RPM

    return_code=$?
    if [ $return_code != 0 ]; then
        exit $return_code
    fi
    mkdir -p ${WORKDIR}/rpm
    mkdir -p ${CURDIR}/rpm
    cp rpmbuild/RPMS/*/*.rpm ${WORKDIR}/rpm
    cp rpmbuild/RPMS/*/*.rpm ${CURDIR}/rpm
}

build_source_deb() {
    if [ $SDEB = 0 ]; then
        echo "source deb package will not be created"
        return
    fi
    if [ "x$OS" = "xrmp" ]; then
        echo "It is not possible to build source deb here"
        exit 1
    fi
    rm -rf percona-telemetry-agent*
    get_tar "source_tarball"
    rm -f *.dsc *.orig.tar.gz *.changes
    #
    TARFILE=$(basename $(find . -name 'percona-telemetry-agent*.tar.gz' | sort | tail -n1))
    DEBIAN=$(lsb_release -sc)
    ARCH=$(echo $(uname -m) | sed -e 's:i686:i386:g')
    tar zxf ${TARFILE}
    BUILDDIR=${TARFILE%.tar.gz}
    #
    rm -fr ${BUILDDIR}/debian
    cp -av ${BUILDDIR}/packaging/debian ${BUILDDIR}
    #
    mv ${TARFILE} ${PRODUCT}_${VERSION}.orig.tar.gz
    cd ${BUILDDIR}
    source VERSION
    cp -r packaging/debian ./
    sed -i "s:@@VERSION@@:${VERSION}:g" debian/rules
    sed -i "s:@@REVISION@@:${REVISION}:g" debian/rules
    sed -i "s:sysconfig:default:" packaging/conf/percona-telemetry-agent.service
    dch -D unstable --force-distribution -v "${VERSION}-${RELEASE}" "Update to new telemetry-agent version ${VERSION}"
    dpkg-buildpackage -S
    cd ../
    mkdir -p $WORKDIR/source_deb
    mkdir -p $CURDIR/source_deb
    cp *_source.changes $WORKDIR/source_deb
    cp *.dsc $WORKDIR/source_deb
    cp *.orig.tar.gz $WORKDIR/source_deb
    cp *.diff.gz $WORKDIR/source_deb
    cp *_source.changes $CURDIR/source_deb
    cp *.dsc $CURDIR/source_deb
    cp *.orig.tar.gz $CURDIR/source_deb
    cp *.diff.gz $CURDIR/source_deb
}

build_deb() {
    if [ $DEB = 0 ]; then
        echo "Binary deb package will not be created"
        return
    fi
    if [ "x$OS" = "xrmp" ]; then
        echo "It is not possible to build binary deb here"
        exit 1
    fi
    for file in 'dsc' 'orig.tar.gz' 'changes' 'diff.gz'; do
        get_deb_sources $file
    done
    cd $WORKDIR
    rm -fv *.deb
    #
    export DEBIAN=$(lsb_release -sc)
    export ARCH=$(echo $(uname -m) | sed -e 's:i686:i386:g')
    #
    echo "DEBIAN=${DEBIAN}" >>percona-telemetry-agent.properties
    echo "ARCH=${ARCH}" >>percona-telemetry-agent.properties

    #
    DSC=$(basename $(find . -name '*.dsc' | sort | tail -n1))
    #
    dpkg-source -x ${DSC}
    #
    cd ${PRODUCT}-${VERSION}
    source VERSION

    dch -m -D "${DEBIAN}" --force-distribution -v "${VERSION}-${RELEASE}.${DEBIAN}" 'Update distribution'

    export PATH=/usr/local/go/bin:${PATH}
    export GOROOT="/usr/local/go/"
    export GOPATH=$(pwd)/build
    export PATH="/usr/local/go/bin:$PATH:$GOPATH"
    export GO_BUILD_LDFLAGS="-w -s -X main.version=${VERSION} -X main.commit=${REVISION}"
    export GOBINPATH="/usr/local/go/bin"

    dpkg-buildpackage -rfakeroot -us -uc -b
    mkdir -p $CURDIR/deb
    mkdir -p $WORKDIR/deb
    cp $WORKDIR/*.deb $WORKDIR/deb
    cp $WORKDIR/*.deb $CURDIR/deb
}

CURDIR=$(pwd)
VERSION_FILE=$CURDIR/percona-telemetry-agent.properties
args=
WORKDIR=
SRPM=0
SDEB=0
RPM=0
DEB=0
SOURCE=0
TARBALL=0
OS_NAME=
ARCH=
OS=
INSTALL=0
VERSION="0.2"
RELEASE="1"
REVISION=0
BRANCH="phase-0"
REPO="https://github.com/percona/telemetry-agent.git"
PRODUCT=percona-telemetry-agent
parse_arguments PICK-ARGS-FROM-ARGV "$@"

check_workdir
get_system
install_deps
get_sources
build_srpm
build_source_deb
build_rpm
build_deb<|MERGE_RESOLUTION|>--- conflicted
+++ resolved
@@ -145,19 +145,11 @@
     elif [ x"$ARCH" = "xaarch64" ]; then
       GO_ARCH="arm64"
     fi
-<<<<<<< HEAD
-    wget https://golang.org/dl/go1.22.7.linux-${GO_ARCH}.tar.gz -O /tmp/golang1.22.7.tar.gz
-    tar --transform=s,go,go1.22.7, -zxf /tmp/golang1.22.7.tar.gz
-    rm -rf /usr/local/go*
-    mv go1.22.7 /usr/local/
-    ln -s /usr/local/go1.22.7 /usr/local/go
-=======
     wget https://golang.org/dl/go1.23.3.linux-${GO_ARCH}.tar.gz -O /tmp/golang1.23.3.tar.gz
     tar --transform=s,go,go1.23.3, -zxf /tmp/golang1.23.3.tar.gz
     rm -rf /usr/local/go*
     mv go1.23.3 /usr/local/
     ln -s /usr/local/go1.23.3 /usr/local/go
->>>>>>> 3faaa22b
 }
 
 install_deps() {
